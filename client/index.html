--- conflicted
+++ resolved
@@ -615,15 +615,8 @@
         listling-list-page:not(.listling-list-has-trashed-items) .listling-list-trash,
         .listling-list-trash.listling-list-trash-expanded > .link,
         .listling-list-trash:not(.listling-list-trash-expanded) > div,
-<<<<<<< HEAD
         listling-list-page:not(.listling-list-may-items-create) .listling-list-create-item,
-        .listling-list-create-item.listling-list-creating-item > p,
-        .listling-list-create-item:not(.listling-list-creating-item) > li,
-        .listling-list-settings.listling-list-settings-expanded > p,
-=======
-        listling-list-page:not(.listling-list-may-modify) .listling-list-create-item,
         .listling-list-settings.listling-list-settings-expanded > .link,
->>>>>>> b469244f
         .listling-list-settings:not(.listling-list-settings-expanded) > section,
         body:not([noninteractive]) listling-list-page:not(.listling-list-feature-play) > footer,
         listling-list-page.listling-list-feature-play .listling-list-previous,
