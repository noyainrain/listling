# Open Listling
# Copyright (C) 2019 Open Listling contributors
#
# This program is free software: you can redistribute it and/or modify it under the terms of the GNU
# Affero General Public License as published by the Free Software Foundation, either version 3 of
# the License, or (at your option) any later version.
#
# This program is distributed in the hope that it will be useful, but WITHOUT ANY WARRANTY; without
# even the implied warranty of MERCHANTABILITY or FITNESS FOR A PARTICULAR PURPOSE. See the GNU
# Affero General Public License for more details.
#
# You should have received a copy of the GNU Affero General Public License along with this program.
# If not, see <https://www.gnu.org/licenses/>.

# pylint: disable=missing-docstring; test module

import json
from tempfile import mkdtemp
from typing import cast

from micro.core import context
from micro.test import ServerTestCase
from tornado.testing import gen_test

from listling import Listling
from listling.server import make_server

class ServerTest(ServerTestCase):
    def setUp(self) -> None:
        super().setUp()
        self.server = make_server(port=16160, redis_url='15', files_path=mkdtemp())
        self.app = cast(Listling, self.server.app)
        self.app.r.flushdb()
        self.server.start()
<<<<<<< HEAD
        self.client_user = self.app.login()
        context.user.set(self.client_user)
=======
        self.client_device = self.app.devices.sign_in()
        self.user = self.client_device.user
        context.user.set(self.user)
>>>>>>> bb2455c6

    @gen_test
    async def test_availability(self) -> None:
        lst = await self.app.lists.create_example('todo')
<<<<<<< HEAD
        lst.edit(features=['check', 'assign', 'vote'])
        item = next(iter(lst.items.values()))
        context.user.set(self.app.login())
        shared_lst = self.app.lists.create()
=======
        await lst.edit(features=['check', 'assign', 'vote'])
        item = lst.items[0]
        user = self.app.devices.sign_in().user
        context.user.set(user)
        shared_lst = self.app.lists.create(v=2)
>>>>>>> bb2455c6

        # API
        await self.request(f'/api/users/{self.user.id}/lists')
        await self.request(f'/api/users/{self.user.id}/lists', method='POST',
                           body=json.dumps({'list_id': shared_lst.id}))
        await self.request(f'/api/users/{self.user.id}/lists/{shared_lst.id}', method='DELETE')
        await self.request('/api/lists', method='POST', body='{"v": 2}')
        await self.request('/api/lists/create-example', method='POST',
                           body='{"use_case": "shopping"}')
        await self.request('/api/lists/{}'.format(lst.id))
        await self.request('/api/lists/{}'.format(lst.id), method='POST',
                           body='{"description": "What has to be done!", "value_unit": "min"}')
        await self.request(f'/api/lists/{lst.id}/owners', method='POST',
                           body=json.dumps({'user_id': user.id}))
        await self.request(f'/api/lists/{lst.id}/owners/{user.id}', method='DELETE')
        await self.request('/api/lists/{}/users'.format(lst.id))
        # await self.request('/api/lists/{}/items'.format(lst.id))
        await self.request('/api/lists/{}/items'.format(lst.id), method='POST',
                           body='{"title": "Sleep", "value": 42}')
        await self.request(f'/api/lists/{lst.id}/activity')
        await self.request('/api/lists/{}/items/{}'.format(lst.id, item.id))
        await self.request(f'/api/lists/{lst.id}/items/{item.id}', method='POST',
                           body='{"text": "Very important!", "value": null}')
        await self.request('/api/lists/{}/items/{}/check'.format(lst.id, item.id), method='POST',
                           body='')
        await self.request('/api/lists/{}/items/{}/uncheck'.format(lst.id, item.id), method='POST',
                           body='')
        await self.request('/api/lists/{}/items/{}/assignees'.format(lst.id, item.id))
        await self.request(f'/api/lists/{lst.id}/items/{item.id}/assignees', method='POST',
                           body=json.dumps({'assignee_id': self.user.id}))
        await self.request(f'/api/lists/{lst.id}/items/{item.id}/assignees/{self.user.id}',
                           method='DELETE')
        await self.request('/api/lists/{}/items/{}/votes'.format(lst.id, item.id))
        await self.request('/api/lists/{}/items/{}/votes'.format(lst.id, item.id), method='POST',
                           body='')
        await self.request('/api/lists/{}/items/{}/votes/user'.format(lst.id, item.id),
                           method='DELETE')

        # UI
        response = await self.request('/s', method='POST', body=f'/lists/{lst.id}')
        short_url = response.headers['Location']
        await self.request(short_url)
        await self.request(f'/lists/{lst.id}')<|MERGE_RESOLUTION|>--- conflicted
+++ resolved
@@ -32,30 +32,18 @@
         self.app = cast(Listling, self.server.app)
         self.app.r.flushdb()
         self.server.start()
-<<<<<<< HEAD
-        self.client_user = self.app.login()
-        context.user.set(self.client_user)
-=======
         self.client_device = self.app.devices.sign_in()
         self.user = self.client_device.user
         context.user.set(self.user)
->>>>>>> bb2455c6
 
     @gen_test
     async def test_availability(self) -> None:
         lst = await self.app.lists.create_example('todo')
-<<<<<<< HEAD
-        lst.edit(features=['check', 'assign', 'vote'])
-        item = next(iter(lst.items.values()))
-        context.user.set(self.app.login())
-        shared_lst = self.app.lists.create()
-=======
         await lst.edit(features=['check', 'assign', 'vote'])
         item = lst.items[0]
         user = self.app.devices.sign_in().user
         context.user.set(user)
         shared_lst = self.app.lists.create(v=2)
->>>>>>> bb2455c6
 
         # API
         await self.request(f'/api/users/{self.user.id}/lists')
