# Open Listling
# Copyright (C) 2019 Open Listling contributors
#
# This program is free software: you can redistribute it and/or modify it under the terms of the GNU
# Affero General Public License as published by the Free Software Foundation, either version 3 of
# the License, or (at your option) any later version.
#
# This program is distributed in the hope that it will be useful, but WITHOUT ANY WARRANTY; without
# even the implied warranty of MERCHANTABILITY or FITNESS FOR A PARTICULAR PURPOSE. See the GNU
# Affero General Public License for more details.
#
# You should have received a copy of the GNU Affero General Public License along with this program.
# If not, see <https://www.gnu.org/licenses/>.

# pylint: disable=missing-docstring; test module

<<<<<<< HEAD
import gc
from subprocess import check_call
from tempfile import mkdtemp

import micro
=======
from tempfile import mkdtemp

from micro import error
>>>>>>> bb2455c6
from micro.core import context
from micro.util import ON
from tornado.testing import AsyncTestCase, gen_test

from listling import Item, Listling

class ListlingTestCase(AsyncTestCase):
    def setUp(self):
        super().setUp()
        self.app = Listling(redis_url='15', files_path=mkdtemp())
        self.app.r.flushdb()
        self.app.update()
<<<<<<< HEAD
        self.user = self.app.login()
=======
        self.user = self.app.devices.sign_in().user
>>>>>>> bb2455c6
        context.user.set(self.user)

class ListlingTest(ListlingTestCase):
    @gen_test
    async def test_file_references(self):
        urls = [
            await self.app.files.write(b'<svg />', 'image/svg+xml'),
            await self.app.files.write(b'<svg  />', 'image/svg+xml')
        ]
        lst = self.app.lists.create()
        await lst.items.create('Sleep', resource=urls[0])
        await lst.items.create('Feast', resource=urls[1])
        await lst.items.create('Cuddle')
        references = set(self.app.file_references())
        self.assertEqual(references, set(urls))

class ListsTest(ListlingTestCase):
    def test_getitem_trashed_list(self):
        lst = self.app.lists.create()
        lst.trash()
        context.user.set(self.app.login())
        with self.assertRaises(KeyError):
            self.app.lists[lst.id]

    def test_getitem_trashed_list_as_owner(self):
        lst = self.app.lists.create()
        lst.trash()
        self.assertTrue(self.app.lists[lst.id])

    def test_lists_create(self):
        lst = self.app.lists.create(v=2)
        self.assertEqual(lst.title, 'New list')
<<<<<<< HEAD
        self.assertTrue(self.app.lists[lst.id])
=======
        self.assertEqual(list(lst.owners), [self.user])
        self.assertIn(lst.id, self.app.lists)
>>>>>>> bb2455c6
        self.assertIn(lst.id, self.user.lists)

    @gen_test
    async def test_lists_create_example(self):
        lst = await self.app.lists.create_example('shopping')
        self.assertEqual(lst.title, 'Kitchen shopping list')
        self.assertTrue(self.app.lists[lst.id])

<<<<<<< HEAD
class ListlingUpdateTest(AsyncTestCase):
    @staticmethod
    def setup_db(tag):
        d = mkdtemp()
        check_call(['git', '-c', 'advice.detachedHead=false', 'clone', '-q', '--single-branch',
                    '--branch', tag, '.', d])
        check_call(['python3', '-c', SETUP_DB_SCRIPT], cwd=d)

    def test_update_db_fresh(self):
        app = Listling(redis_url='15', files_path=mkdtemp())
        app.r.flushdb()
        app.update()
        self.assertEqual(app.settings.title, 'My Open Listling')

    def test_update_db_version_previous(self):
        self.setup_db('0.26.1')
        app = Listling(redis_url='15', files_path=mkdtemp())
        app.update()

        lists = app.r.omget([id.decode() for id in app.r.lrange('lists', 0, -1)])
        for l in lists:
            self.assertEqual(l.item_template, None)

    def test_update_db_version_first(self):
        self.setup_db('0.13.0')
        app = Listling(redis_url='15', files_path=mkdtemp())
        app.update()

        # Update to version 7
        user = app.settings.staff[0]
        lists = app.r.omget([id.decode() for id in app.r.lrange('lists', 0, -1)])
        self.assertEqual(set(user.lists.values()), set(lists[0:2]))
        # Update to version 8
        self.assertEqual([user.id for user in lists[1].users()],
                         [user.id for user in reversed(app.users[0:2])])
        # Update to version 9
        for l in lists:
            self.assertEqual(l.item_template, None)

class UserListsTest(ListlingTestCase):
    def test_add(self):
        shared_lst = self.app.lists.create(v=2)
        user = self.app.login()
        context.user.set(user)
        lst = self.app.lists.create(v=2)
        user.lists.add(shared_lst)
        self.assertEqual(list(user.lists.values()), [shared_lst, lst])

    def test_remove(self):
        shared_lst = self.app.lists.create(v=2)
        user = self.app.login()
        context.user.set(user)
        lst = self.app.lists.create(v=2)
        user.lists.add(shared_lst)
        user.lists.remove(shared_lst)
        self.assertEqual(list(user.lists.values()), [lst])
=======
class UserListsTest(ListlingTestCase):
    def test_add(self) -> None:
        shared_lst = self.app.lists.create()
        user = self.app.devices.sign_in().user
        context.user.set(user)
        lst = self.app.lists.create()
        user.lists.add(shared_lst)
        self.assertEqual(list(user.lists), [shared_lst, lst])

    def test_remove(self) -> None:
        shared_lst = self.app.lists.create()
        user = self.app.devices.sign_in().user
        context.user.set(user)
        lst = self.app.lists.create()
        user.lists.add(shared_lst)
        user.lists.remove(shared_lst)
        self.assertEqual(list(user.lists), [lst])
>>>>>>> bb2455c6

    def test_remove_as_list_owner(self):
        lst = self.app.lists.create()
        with self.assertRaisesRegex(ValueError, 'owner'):
            self.user.lists.remove(lst)

class ListTest(ListlingTestCase):
<<<<<<< HEAD
    def setUp(self):
        super().setUp()
        self.list = self.app.lists.create()

    def make_lists(self):
        return lists, users

    @gen_test
    async def test_delete(self):
        # item = await self.list.items.create('Sleep')
        item = await self.list.items.create('Sleep')

        self.list.delete()
        with self.assertRaises(KeyError):
            self.app.items[item.id]
        self.assertFalse(self.list.items)
        self.assertFalse(self.list.activity)
        with self.assertRaises(KeyError):
            self.app.lists[self.list.id]

        # TODO test that list is removed from owner
        #self.assertFalse(self.list.users()) - normally there is at least on user, the creator, but after
        # delete there isnt, so this will fail in unpack()
        # item_id = item.id
        # del item
        # gc.collect() # TODO see ItemTest.test_delete

    def test_edit(self):
        self.list = self.app.lists.create(v=2)
        self.list.edit(description='What has to be done!', mode='view', item_template="Details:")
        self.assertEqual(self.list.description, 'What has to be done!')
        self.assertEqual(self.list.mode, 'view')
        self.assertEqual(self.list.item_template, 'Details:')

    def test_edit_as_user(self):
        self.list = self.app.lists.create(v=2)
        self.app.login()
        self.list.edit(description='What has to be done!')
        self.assertEqual(self.list.description, 'What has to be done!')

    def test_edit_view_mode_as_user(self):
        self.list = self.app.lists.create(v=2)
        self.list.edit(mode='view')
        self.app.login()
        with self.assertRaises(micro.PermissionError):
            self.list.edit(description='What has to be done!')

    def test_trash(self):
        lists = [self.app.lists.create(), self.list]
        users = [self.user, self.app.login()]
        token = context.user.set(users[1])
        users[1].lists.add(lists[1])
        users[1].lists.add(lists[0])
        context.user.reset(token)

        lists[0].trash()
        self.assertEqual(list(users[0].lists.values()), lists)
        self.assertEqual(list(users[1].lists.values()), lists[1:])

    def test_restore(self):
        lists = [self.app.lists.create(), self.list]
        users = [self.user, self.app.login()]
        token = context.user.set(users[1])
        users[1].lists.add(lists[1])
        users[1].lists.add(lists[0])
        context.user.reset(token)
        lists[0].trash()

        lists[0].restore()
        self.assertEqual(list(users[0].lists.values()), lists)
        self.assertEqual(list(users[1].lists.values()), lists)

    @gen_test
    async def test_query_users_name(self):
        self.list = self.app.lists.create()
        happy = self.app.login()
        happy.edit(name='Happy')
        await self.list.items.create('Sleep')
        grumpy = self.app.login()
        grumpy.edit(name='Grumpy')
        await self.list.items.create('Feast')
        users = self.list.users('U')
=======
    @gen_test
    async def test_edit(self) -> None:
        lst = self.app.lists.create(v=2)
        await lst.edit(description='What has to be done!', value_unit='min', features=['value'],
                       mode='view', item_template="Details:")
        self.assertEqual(lst.description, 'What has to be done!')
        self.assertEqual(lst.value_unit, 'min')
        self.assertEqual(lst.features, ['value'])
        self.assertEqual(lst.mode, 'view')
        self.assertEqual(lst.item_template, 'Details:')

    @gen_test
    async def test_edit_as_user(self) -> None:
        lst = self.app.lists.create(v=2)
        context.user.set(self.app.devices.sign_in().user)
        await lst.edit(description='What has to be done!')
        self.assertEqual(lst.description, 'What has to be done!')

    @gen_test
    async def test_edit_view_mode_as_user(self) -> None:
        lst = self.app.lists.create(v=2)
        await lst.edit(mode='view')
        context.user.set(self.app.devices.sign_in().user)
        with self.assertRaises(error.PermissionError):
            await lst.edit(description='What has to be done!')

    @gen_test
    async def test_query_users_name(self) -> None:
        lst = self.app.lists.create()
        happy = self.app.devices.sign_in().user
        context.user.set(happy)
        await happy.edit(name='Happy')
        await lst.items.create('Sleep')
        grumpy = self.app.devices.sign_in().user
        context.user.set(grumpy)
        await grumpy.edit(name='Grumpy')
        await lst.items.create('Feast')
        users = lst.users('U')
>>>>>>> bb2455c6
        self.assertEqual([user.id for user in users], [grumpy.id, self.user.id])

class ListItemsTest(ListlingTestCase):
    @gen_test
<<<<<<< HEAD
    async def test_items_create(self):
        self.list = self.app.lists.create(v=2)
        item = await self.list.items.create('Sleep')
        self.assertIn(item.id, self.list.items)
=======
    async def test_create(self) -> None:
        lst = self.app.lists.create(v=2)
        item = await lst.items.create('Sleep', value=42)
        self.assertIn(item.id, lst.items)
        self.assertEqual(item.value, 42)
>>>>>>> bb2455c6

class ItemTest(ListlingTestCase):
    async def make_item(self, *, use_case: str = 'simple', mode: str = None) -> Item:
        lst = self.app.lists.create(use_case, v=2)
        if mode:
            await lst.edit(mode=mode)
        return await lst.items.create('Sleep')

    #@gen_test
    #async def setUp(self):
    #    super().setUp()
    #    self.list = self.app.lists.create('todo', v=2)
    #    self.item = await self.list.items.create('Sleep')

    @gen_test
    async def test_delete(self):
        lst = self.app.lists.create()
        lst.edit(features=['assign', 'vote'])
        item = await lst.items.create('Sleep')
        item.votes.vote()
        item.assignees.assign(context.user.get())

        item.delete()
        self.assertFalse(item.assignees)
        self.assertFalse(item.votes)
        item_id = item.id
        # del item.assignees
        # del item.votes
        del item
        gc.collect() # TODO why needed and collected on ref = 0?
        with self.assertRaises(KeyError):
            self.app.items[item_id]
        self.assertNotIn(item_id, lst.items)

    @gen_test
    async def test_edit(self) -> None:
        item = await self.make_item()
        await item.edit(text='Very important!', value=42, asynchronous=ON)
        self.assertEqual(item.text, 'Very important!')
        self.assertEqual(item.value, 42)

    @gen_test
    async def test_check(self):
        item = await self.make_item(use_case='todo')
        item.check()
        self.assertTrue(item.checked)

    @gen_test
    async def test_check_feature_disabled(self):
        item = await self.make_item()
        with self.assertRaisesRegex(ValueError, 'feature_disabled'):
            item.check()
        self.assertFalse(item.checked)

    @gen_test
    async def test_check_as_user(self):
        item = await self.make_item(use_case='todo')
        context.user.set(self.app.devices.sign_in().user)
        item.check()
        self.assertTrue(item.checked)

    @gen_test
    async def test_check_view_mode_as_user(self):
        item = await self.make_item(use_case='todo', mode='view')
        context.user.set(self.app.devices.sign_in().user)
        with self.assertRaises(error.PermissionError):
            item.check()

    @gen_test
    async def test_uncheck(self):
        item = await self.make_item(use_case='todo')
        item.check()
        item.uncheck()
        self.assertFalse(item.checked)

class ItemAssigneesTest(ListlingTestCase):
    @gen_test
    async def test_assign(self) -> None:
        item = await self.app.lists.create('todo').items.create('Sleep')
<<<<<<< HEAD
        user = self.app.login()
        item.assignees.assign(self.user)
        item.assignees.assign(user)
        self.assertEqual(list(item.assignees.values()), [user, self.user])
=======
        user = self.app.devices.sign_in().user
        item.assignees.assign(self.user, user=self.user)
        item.assignees.assign(user, user=self.user)
        self.assertEqual(list(item.assignees), [user, self.user])
>>>>>>> bb2455c6

    @gen_test
    async def test_unassign(self) -> None:
        item = await self.app.lists.create('todo').items.create('Sleep')
<<<<<<< HEAD
        user = self.app.login()
        item.assignees.assign(self.user)
        item.assignees.assign(user)
        item.assignees.unassign(user)
        self.assertEqual(list(item.assignees.values()), [self.user])
=======
        user = self.app.devices.sign_in().user
        item.assignees.assign(self.user, user=self.user)
        item.assignees.assign(user, user=self.user)
        item.assignees.unassign(user, user=self.user)
        self.assertEqual(list(item.assignees), [self.user])
>>>>>>> bb2455c6

class ItemVotesTest(ListlingTestCase):
    async def make_item(self):
        lst = self.app.lists.create('poll', v=2)
        item = await lst.items.create('Mouse')
<<<<<<< HEAD
        user = self.app.login()
        token = context.user.set(user)
        item.votes.vote()
        context.user.reset(token)
=======
        user = self.app.devices.sign_in().user
        context.user.set(user)
        item.votes.vote(user=user)
>>>>>>> bb2455c6
        return item, user

    @gen_test
    async def test_vote(self) -> None:
        item, user = await self.make_item()
<<<<<<< HEAD
        item.votes.vote()
        item.votes.vote()
        self.assertEqual(list(item.votes.values()), [self.user, user])
=======
        item.votes.vote(user=self.user)
        item.votes.vote(user=self.user)
        self.assertEqual(list(item.votes), [self.user, user])
>>>>>>> bb2455c6
        self.assertTrue(item.votes.has_user_voted(self.user))

    @gen_test
    async def test_unvote(self) -> None:
        item, user = await self.make_item()
<<<<<<< HEAD
        item.votes.vote()
        item.votes.unvote()
        self.assertEqual(list(item.votes.values()), [user])
=======
        item.votes.vote(user=self.user)
        item.votes.unvote(user=self.user)
        self.assertEqual(list(item.votes), [user])
>>>>>>> bb2455c6
        self.assertFalse(item.votes.has_user_voted(self.user))<|MERGE_RESOLUTION|>--- conflicted
+++ resolved
@@ -14,17 +14,10 @@
 
 # pylint: disable=missing-docstring; test module
 
-<<<<<<< HEAD
 import gc
-from subprocess import check_call
 from tempfile import mkdtemp
 
-import micro
-=======
-from tempfile import mkdtemp
-
 from micro import error
->>>>>>> bb2455c6
 from micro.core import context
 from micro.util import ON
 from tornado.testing import AsyncTestCase, gen_test
@@ -37,11 +30,7 @@
         self.app = Listling(redis_url='15', files_path=mkdtemp())
         self.app.r.flushdb()
         self.app.update()
-<<<<<<< HEAD
-        self.user = self.app.login()
-=======
         self.user = self.app.devices.sign_in().user
->>>>>>> bb2455c6
         context.user.set(self.user)
 
 class ListlingTest(ListlingTestCase):
@@ -72,14 +61,12 @@
         self.assertTrue(self.app.lists[lst.id])
 
     def test_lists_create(self):
-        lst = self.app.lists.create(v=2)
+        lst = self.app.lists.create()
+        print('LIST', lst, lst.id)
         self.assertEqual(lst.title, 'New list')
-<<<<<<< HEAD
+        self.assertEqual(list(lst.owners), [self.user])
+        # self.assertIn(lst.id, self.app.lists)
         self.assertTrue(self.app.lists[lst.id])
-=======
-        self.assertEqual(list(lst.owners), [self.user])
-        self.assertIn(lst.id, self.app.lists)
->>>>>>> bb2455c6
         self.assertIn(lst.id, self.user.lists)
 
     @gen_test
@@ -88,64 +75,6 @@
         self.assertEqual(lst.title, 'Kitchen shopping list')
         self.assertTrue(self.app.lists[lst.id])
 
-<<<<<<< HEAD
-class ListlingUpdateTest(AsyncTestCase):
-    @staticmethod
-    def setup_db(tag):
-        d = mkdtemp()
-        check_call(['git', '-c', 'advice.detachedHead=false', 'clone', '-q', '--single-branch',
-                    '--branch', tag, '.', d])
-        check_call(['python3', '-c', SETUP_DB_SCRIPT], cwd=d)
-
-    def test_update_db_fresh(self):
-        app = Listling(redis_url='15', files_path=mkdtemp())
-        app.r.flushdb()
-        app.update()
-        self.assertEqual(app.settings.title, 'My Open Listling')
-
-    def test_update_db_version_previous(self):
-        self.setup_db('0.26.1')
-        app = Listling(redis_url='15', files_path=mkdtemp())
-        app.update()
-
-        lists = app.r.omget([id.decode() for id in app.r.lrange('lists', 0, -1)])
-        for l in lists:
-            self.assertEqual(l.item_template, None)
-
-    def test_update_db_version_first(self):
-        self.setup_db('0.13.0')
-        app = Listling(redis_url='15', files_path=mkdtemp())
-        app.update()
-
-        # Update to version 7
-        user = app.settings.staff[0]
-        lists = app.r.omget([id.decode() for id in app.r.lrange('lists', 0, -1)])
-        self.assertEqual(set(user.lists.values()), set(lists[0:2]))
-        # Update to version 8
-        self.assertEqual([user.id for user in lists[1].users()],
-                         [user.id for user in reversed(app.users[0:2])])
-        # Update to version 9
-        for l in lists:
-            self.assertEqual(l.item_template, None)
-
-class UserListsTest(ListlingTestCase):
-    def test_add(self):
-        shared_lst = self.app.lists.create(v=2)
-        user = self.app.login()
-        context.user.set(user)
-        lst = self.app.lists.create(v=2)
-        user.lists.add(shared_lst)
-        self.assertEqual(list(user.lists.values()), [shared_lst, lst])
-
-    def test_remove(self):
-        shared_lst = self.app.lists.create(v=2)
-        user = self.app.login()
-        context.user.set(user)
-        lst = self.app.lists.create(v=2)
-        user.lists.add(shared_lst)
-        user.lists.remove(shared_lst)
-        self.assertEqual(list(user.lists.values()), [lst])
-=======
 class UserListsTest(ListlingTestCase):
     def test_add(self) -> None:
         shared_lst = self.app.lists.create()
@@ -163,7 +92,6 @@
         user.lists.add(shared_lst)
         user.lists.remove(shared_lst)
         self.assertEqual(list(user.lists), [lst])
->>>>>>> bb2455c6
 
     def test_remove_as_list_owner(self):
         lst = self.app.lists.create()
@@ -171,7 +99,6 @@
             self.user.lists.remove(lst)
 
 class ListTest(ListlingTestCase):
-<<<<<<< HEAD
     def setUp(self):
         super().setUp()
         self.list = self.app.lists.create()
@@ -199,62 +126,6 @@
         # del item
         # gc.collect() # TODO see ItemTest.test_delete
 
-    def test_edit(self):
-        self.list = self.app.lists.create(v=2)
-        self.list.edit(description='What has to be done!', mode='view', item_template="Details:")
-        self.assertEqual(self.list.description, 'What has to be done!')
-        self.assertEqual(self.list.mode, 'view')
-        self.assertEqual(self.list.item_template, 'Details:')
-
-    def test_edit_as_user(self):
-        self.list = self.app.lists.create(v=2)
-        self.app.login()
-        self.list.edit(description='What has to be done!')
-        self.assertEqual(self.list.description, 'What has to be done!')
-
-    def test_edit_view_mode_as_user(self):
-        self.list = self.app.lists.create(v=2)
-        self.list.edit(mode='view')
-        self.app.login()
-        with self.assertRaises(micro.PermissionError):
-            self.list.edit(description='What has to be done!')
-
-    def test_trash(self):
-        lists = [self.app.lists.create(), self.list]
-        users = [self.user, self.app.login()]
-        token = context.user.set(users[1])
-        users[1].lists.add(lists[1])
-        users[1].lists.add(lists[0])
-        context.user.reset(token)
-
-        lists[0].trash()
-        self.assertEqual(list(users[0].lists.values()), lists)
-        self.assertEqual(list(users[1].lists.values()), lists[1:])
-
-    def test_restore(self):
-        lists = [self.app.lists.create(), self.list]
-        users = [self.user, self.app.login()]
-        token = context.user.set(users[1])
-        users[1].lists.add(lists[1])
-        users[1].lists.add(lists[0])
-        context.user.reset(token)
-        lists[0].trash()
-
-        lists[0].restore()
-        self.assertEqual(list(users[0].lists.values()), lists)
-        self.assertEqual(list(users[1].lists.values()), lists)
-
-    @gen_test
-    async def test_query_users_name(self):
-        self.list = self.app.lists.create()
-        happy = self.app.login()
-        happy.edit(name='Happy')
-        await self.list.items.create('Sleep')
-        grumpy = self.app.login()
-        grumpy.edit(name='Grumpy')
-        await self.list.items.create('Feast')
-        users = self.list.users('U')
-=======
     @gen_test
     async def test_edit(self) -> None:
         lst = self.app.lists.create(v=2)
@@ -281,6 +152,31 @@
         with self.assertRaises(error.PermissionError):
             await lst.edit(description='What has to be done!')
 
+    def test_trash(self):
+        lists = [self.app.lists.create(), self.list]
+        users = [self.user, self.app.login()]
+        token = context.user.set(users[1])
+        users[1].lists.add(lists[1])
+        users[1].lists.add(lists[0])
+        context.user.reset(token)
+
+        lists[0].trash()
+        self.assertEqual(users[0].lists[:], lists)
+        self.assertEqual(users[1].lists[:], lists[1:])
+
+    def test_restore(self):
+        lists = [self.app.lists.create(), self.list]
+        users = [self.user, self.app.login()]
+        token = context.user.set(users[1])
+        users[1].lists.add(lists[1])
+        users[1].lists.add(lists[0])
+        context.user.reset(token)
+        lists[0].trash()
+
+        lists[0].restore()
+        self.assertEqual(users[0].lists[:], lists)
+        self.assertEqual(users[1].lists[:], lists)
+
     @gen_test
     async def test_query_users_name(self) -> None:
         lst = self.app.lists.create()
@@ -293,23 +189,15 @@
         await grumpy.edit(name='Grumpy')
         await lst.items.create('Feast')
         users = lst.users('U')
->>>>>>> bb2455c6
         self.assertEqual([user.id for user in users], [grumpy.id, self.user.id])
 
 class ListItemsTest(ListlingTestCase):
     @gen_test
-<<<<<<< HEAD
-    async def test_items_create(self):
-        self.list = self.app.lists.create(v=2)
-        item = await self.list.items.create('Sleep')
-        self.assertIn(item.id, self.list.items)
-=======
     async def test_create(self) -> None:
         lst = self.app.lists.create(v=2)
         item = await lst.items.create('Sleep', value=42)
         self.assertIn(item.id, lst.items)
         self.assertEqual(item.value, 42)
->>>>>>> bb2455c6
 
 class ItemTest(ListlingTestCase):
     async def make_item(self, *, use_case: str = 'simple', mode: str = None) -> Item:
@@ -327,7 +215,7 @@
     @gen_test
     async def test_delete(self):
         lst = self.app.lists.create()
-        lst.edit(features=['assign', 'vote'])
+        await lst.edit(features=['assign', 'vote'])
         item = await lst.items.create('Sleep')
         item.votes.vote()
         item.assignees.assign(context.user.get())
@@ -389,75 +277,42 @@
     @gen_test
     async def test_assign(self) -> None:
         item = await self.app.lists.create('todo').items.create('Sleep')
-<<<<<<< HEAD
-        user = self.app.login()
+        user = self.app.devices.sign_in().user
         item.assignees.assign(self.user)
         item.assignees.assign(user)
-        self.assertEqual(list(item.assignees.values()), [user, self.user])
-=======
-        user = self.app.devices.sign_in().user
-        item.assignees.assign(self.user, user=self.user)
-        item.assignees.assign(user, user=self.user)
         self.assertEqual(list(item.assignees), [user, self.user])
->>>>>>> bb2455c6
 
     @gen_test
     async def test_unassign(self) -> None:
         item = await self.app.lists.create('todo').items.create('Sleep')
-<<<<<<< HEAD
-        user = self.app.login()
+        user = self.app.devices.sign_in().user
         item.assignees.assign(self.user)
         item.assignees.assign(user)
         item.assignees.unassign(user)
-        self.assertEqual(list(item.assignees.values()), [self.user])
-=======
-        user = self.app.devices.sign_in().user
-        item.assignees.assign(self.user, user=self.user)
-        item.assignees.assign(user, user=self.user)
-        item.assignees.unassign(user, user=self.user)
         self.assertEqual(list(item.assignees), [self.user])
->>>>>>> bb2455c6
 
 class ItemVotesTest(ListlingTestCase):
     async def make_item(self):
         lst = self.app.lists.create('poll', v=2)
         item = await lst.items.create('Mouse')
-<<<<<<< HEAD
-        user = self.app.login()
+        user = self.app.devices.sign_in().user
         token = context.user.set(user)
         item.votes.vote()
         context.user.reset(token)
-=======
-        user = self.app.devices.sign_in().user
-        context.user.set(user)
-        item.votes.vote(user=user)
->>>>>>> bb2455c6
         return item, user
 
     @gen_test
     async def test_vote(self) -> None:
         item, user = await self.make_item()
-<<<<<<< HEAD
-        item.votes.vote()
-        item.votes.vote()
-        self.assertEqual(list(item.votes.values()), [self.user, user])
-=======
-        item.votes.vote(user=self.user)
-        item.votes.vote(user=self.user)
+        item.votes.vote()
+        item.votes.vote()
         self.assertEqual(list(item.votes), [self.user, user])
->>>>>>> bb2455c6
         self.assertTrue(item.votes.has_user_voted(self.user))
 
     @gen_test
     async def test_unvote(self) -> None:
         item, user = await self.make_item()
-<<<<<<< HEAD
         item.votes.vote()
         item.votes.unvote()
-        self.assertEqual(list(item.votes.values()), [user])
-=======
-        item.votes.vote(user=self.user)
-        item.votes.unvote(user=self.user)
         self.assertEqual(list(item.votes), [user])
->>>>>>> bb2455c6
         self.assertFalse(item.votes.has_user_voted(self.user))