# Open Listling
# Copyright (C) 2020 Open Listling contributors
#
# This program is free software: you can redistribute it and/or modify it under the terms of the GNU
# Affero General Public License as published by the Free Software Foundation, either version 3 of
# the License, or (at your option) any later version.
#
# This program is distributed in the hope that it will be useful, but WITHOUT ANY WARRANTY; without
# even the implied warranty of MERCHANTABILITY or FITNESS FOR A PARTICULAR PURPOSE. See the GNU
# Affero General Public License for more details.
#
# You should have received a copy of the GNU Affero General Public License along with this program.
# If not, see <https://www.gnu.org/licenses/>.

# pylint: disable=missing-docstring; test module

import asyncio
from tempfile import mkdtemp
from typing import Tuple

from micro import User, error
from micro.core import context
from micro.util import ON
from tornado.testing import AsyncTestCase, gen_test

from listling import Item, Listling

class ListlingTestCase(AsyncTestCase):
    def setUp(self) -> None:
        super().setUp()
        self.app = Listling(redis_url='15', files_path=mkdtemp())
        self.app.r.flushdb()
        self.app.update()
        self.user = self.app.devices.sign_in().user
        context.user.set(self.user)

class ListlingTest(ListlingTestCase):
    @gen_test
    async def test_file_references(self):
        urls = [
            await self.app.files.write(b'<svg />', 'image/svg+xml'),
            await self.app.files.write(b'<svg  />', 'image/svg+xml')
        ]
        lst = self.app.lists.create()
        await lst.items.create('Sleep', resource=urls[0])
        await lst.items.create('Feast', resource=urls[1])
        await lst.items.create('Cuddle')
        references = list(self.app.file_references())
        self.assertEqual(references, urls)

    def test_lists_create(self) -> None:
        lst = self.app.lists.create()
        self.assertEqual(lst.title, 'New list')
        self.assertEqual(list(lst.owners), [self.user])
        self.assertIn(lst.id, self.app.lists)
        self.assertIn(lst.id, self.user.lists)

    @gen_test
    async def test_lists_create_example(self):
        lst = await self.app.lists.create_example('shopping')
        self.assertEqual(lst.title, 'Kitchen shopping list')
        self.assertTrue(lst.items)
        self.assertIn(lst.id, self.app.lists)

class UserListsTest(ListlingTestCase):
    def test_add(self) -> None:
        shared_lst = self.app.lists.create()
        user = self.app.devices.sign_in().user
        context.user.set(user)
        lst = self.app.lists.create()
        user.lists.add(shared_lst)
        self.assertEqual(list(user.lists), [shared_lst, lst])

    def test_remove(self) -> None:
        shared_lst = self.app.lists.create()
        user = self.app.devices.sign_in().user
        context.user.set(user)
        lst = self.app.lists.create()
        user.lists.add(shared_lst)
        user.lists.remove(shared_lst)
        self.assertEqual(list(user.lists), [lst])

    def test_remove_as_list_owner(self):
        lst = self.app.lists.create()
        with self.assertRaisesRegex(ValueError, 'owner'):
            self.user.lists.remove(lst)

class ListTest(ListlingTestCase):
    @gen_test
    async def test_edit(self) -> None:
        lst = self.app.lists.create()
        await lst.edit(description='What has to be done!', value_unit='min', features=['value'],
                       mode='view', item_template="Details:")
        self.assertEqual(lst.description, 'What has to be done!')
        self.assertEqual(lst.value_unit, 'min')
        self.assertEqual(lst.features, ['value'])
        self.assertEqual(lst.mode, 'view')
        self.assertEqual(lst.item_template, 'Details:')

    @gen_test
    async def test_edit_as_user(self) -> None:
        lst = self.app.lists.create()
        context.user.set(self.app.devices.sign_in().user)
        await lst.edit(description='What has to be done!')
        self.assertEqual(lst.description, 'What has to be done!')

    @gen_test
    async def test_edit_view_mode_as_user(self) -> None:
        lst = self.app.lists.create()
        await lst.edit(mode='view')
        context.user.set(self.app.devices.sign_in().user)
        with self.assertRaises(error.PermissionError):
            await lst.edit(description='What has to be done!')

    @gen_test
    async def test_query_users_name(self) -> None:
        lst = self.app.lists.create()
        happy = self.app.devices.sign_in().user
        context.user.set(happy)
        await happy.edit(name='Happy')
        await lst.items.create('Sleep')
        grumpy = self.app.devices.sign_in().user
        context.user.set(grumpy)
        await grumpy.edit(name='Grumpy')
        await lst.items.create('Feast')
        users = lst.users('U')
        self.assertEqual([user.id for user in users], [grumpy.id, self.user.id])

class ListItemsTest(ListlingTestCase):
<<<<<<< HEAD
    def make_list(self, *, mode=None):
        lst = self.app.lists.create()
        if mode:
            lst.edit(mode=mode)
        return lst

    #@gen_test
    #async def test_create(self):
    #    lst = self.make_list()
    #    item = await lst.items.create('Sleep')
    #    self.assertIn(item.id, lst.items)

    @gen_test
    async def test_create_as_user(self):
        lst = self.make_list()
        self.app.login()
        item = await lst.items.create('Sleep')
        self.assertIn(item.id, lst.items)

    @gen_test
    async def test_create_contribute_mode_as_user(self):
        lst = self.make_list(mode='contribute')
        self.app.login()
        item = await lst.items.create('Sleep')
        self.assertIn(item.id, lst.items)

    @gen_test
    async def test_create_view_mode_as_user(self):
        lst = self.make_list(mode='view')
        self.app.login()
        with self.assertRaises(micro.PermissionError):
            await lst.items.create('Sleep')

    @gen_test
    async def test_create_view_mode_as_list_owner(self):
        lst = self.make_list(mode='view')
        item = await lst.items.create('Sleep')
        self.assertIn(item.id, lst.items)
=======
    @gen_test
    async def test_create(self) -> None:
        lst = self.app.lists.create()
        item = await lst.items.create('Sleep', value=42)
        self.assertEqual(item.value, 42)
        self.assertEqual(self.app.items[item.id], item)
        self.assertEqual(lst.items[:], [item])
>>>>>>> b469244f

class ItemTest(ListlingTestCase):
    def setUp(self) -> None:
        super().setUp()
        self.list = self.app.lists.create()
        self.item = asyncio.run(self.list.items.create('Sleep'))

    async def make_item(self, *, use_case: str = 'simple', mode: str = None) -> Item:
        lst = self.app.lists.create(use_case)
        if mode:
            await lst.edit(mode=mode)
        return await lst.items.create('Sleep')

    async def make_list(self, use_case='simple', *, mode=None):
        lst = self.app.lists.create(use_case)
        if mode:
            lst.edit(mode=mode)
        return lst

    async def make_items(self, *, mode=None):
        lst = self.app.lists.create('todo')
        self.app.login()
        item = await lst.items.create('Sleep')
        self.app.user = self.user
        if mode:
            lst.edit(mode=mode)
        return item

    @gen_test
    async def test_edit(self) -> None:
        item = await self.make_item()
        await item.edit(text='Very important!', value=42, asynchronous=ON)
        self.assertEqual(item.text, 'Very important!')
        self.assertEqual(item.value, 42)

    @gen_test
    async def test_delete(self) -> None:
        self.item.delete()
        with self.assertRaises(KeyError):
            # pylint: disable=pointless-statement; error raised on access
            self.app.items[self.item.id]
        self.assertFalse(self.list.items)

    @gen_test
    async def test_check(self):
        item = await self.make_item(use_case='todo')
        item.check()
        self.assertTrue(item.checked)

    @gen_test
    async def test_check_feature_disabled(self):
        item = await self.make_item()
        with self.assertRaisesRegex(ValueError, 'feature_disabled'):
            item.check()
        self.assertFalse(item.checked)

    @gen_test
    async def test_check_as_user(self):
<<<<<<< HEAD
        item = await self.make_items()
        self.app.login()
=======
        item = await self.make_item(use_case='todo')
        context.user.set(self.app.devices.sign_in().user)
>>>>>>> b469244f
        item.check()
        self.assertTrue(item.checked)

    @gen_test
    async def test_check_as_item_owner(self):
        item = await self.make_items()
        self.app.user = item.authors[0]
        item.check()
        self.assertTrue(item.checked)

    @gen_test
    async def test_check_as_list_owner(self):
        item = await self.make_items()
        item.check()
        self.assertTrue(item.checked)

    @gen_test
    async def test_check_contribute_mode_as_user(self):
        item = await self.make_items(mode='contribute')
        self.app.login()
        with self.assertRaises(micro.PermissionError):
            item.check()

    @gen_test
    async def test_check_contribute_mode_as_item_owner(self):
        item = await self.make_items(mode='contribute')
        self.app.user = item.authors[0]
        item.check()
        self.assertTrue(item.checked)

    @gen_test
    async def test_check_contribute_mode_as_list_owner(self):
        item = await self.make_items(mode='contribute')
        item.check()
        self.assertTrue(item.checked)

    @gen_test
    async def test_check_view_mode_as_user(self):
<<<<<<< HEAD
        item = await self.make_items(mode='view')
        self.app.login()
        with self.assertRaises(micro.PermissionError):
=======
        item = await self.make_item(use_case='todo', mode='view')
        context.user.set(self.app.devices.sign_in().user)
        with self.assertRaises(error.PermissionError):
>>>>>>> b469244f
            item.check()

    @gen_test
    async def test_check_view_mode_as_item_owner(self):
        item = await self.make_items(mode='view')
        self.app.user = item.authors[0]
        with self.assertRaises(micro.PermissionError):
            item.check()

    @gen_test
    async def test_check_view_mode_as_list_owner(self):
        item = await self.make_items(mode='view')
        item.check()
        self.assertTrue(item.checked)

    @gen_test
    async def test_uncheck(self):
        item = await self.make_item(use_case='todo')
        item.check()
        item.uncheck()
        self.assertFalse(item.checked)

class ItemAssigneesTest(ListlingTestCase):
    @gen_test
    async def test_assign(self) -> None:
        item = await self.app.lists.create('todo').items.create('Sleep')
        user = self.app.devices.sign_in().user
        item.assignees.assign(self.user, user=self.user)
        item.assignees.assign(user, user=self.user)
        self.assertEqual(list(item.assignees), [user, self.user])

    @gen_test
    async def test_unassign(self) -> None:
        item = await self.app.lists.create('todo').items.create('Sleep')
        user = self.app.devices.sign_in().user
        item.assignees.assign(self.user, user=self.user)
        item.assignees.assign(user, user=self.user)
        item.assignees.unassign(user, user=self.user)
        self.assertEqual(list(item.assignees), [self.user])

class ItemVotesTest(ListlingTestCase):
    async def make_item(self) -> Tuple[Item, User]:
        lst = self.app.lists.create('poll')
        item = await lst.items.create('Mouse')
        user = self.app.devices.sign_in().user
        context.user.set(user)
        item.votes.vote(user=user)
        return item, user

    @gen_test
    async def test_vote(self) -> None:
        item, user = await self.make_item()
        item.votes.vote(user=self.user)
        item.votes.vote(user=self.user)
        self.assertEqual(list(item.votes), [self.user, user])
        self.assertTrue(item.votes.has_user_voted(self.user))

    @gen_test
    async def test_unvote(self) -> None:
        item, user = await self.make_item()
        item.votes.vote(user=self.user)
        item.votes.unvote(user=self.user)
        self.assertEqual(list(item.votes), [user])
        self.assertFalse(item.votes.has_user_voted(self.user))<|MERGE_RESOLUTION|>--- conflicted
+++ resolved
@@ -127,54 +127,46 @@
         self.assertEqual([user.id for user in users], [grumpy.id, self.user.id])
 
 class ListItemsTest(ListlingTestCase):
-<<<<<<< HEAD
-    def make_list(self, *, mode=None):
+    async def make_list(self, *, mode=None):
         lst = self.app.lists.create()
         if mode:
-            lst.edit(mode=mode)
+            await lst.edit(mode=mode)
         return lst
 
     #@gen_test
-    #async def test_create(self):
-    #    lst = self.make_list()
-    #    item = await lst.items.create('Sleep')
-    #    self.assertIn(item.id, lst.items)
+    #async def test_create(self) -> None:
+    #    lst = self.app.lists.create()
+    #    item = await lst.items.create('Sleep', value=42)
+    #    self.assertEqual(item.value, 42)
+    #    self.assertEqual(self.app.items[item.id], item)
+    #    self.assertEqual(lst.items[:], [item])
 
     @gen_test
     async def test_create_as_user(self):
-        lst = self.make_list()
-        self.app.login()
+        lst = await self.make_list()
+        context.user.set(self.app.devices.sign_in().user)
         item = await lst.items.create('Sleep')
         self.assertIn(item.id, lst.items)
 
     @gen_test
     async def test_create_contribute_mode_as_user(self):
-        lst = self.make_list(mode='contribute')
-        self.app.login()
+        lst = await self.make_list(mode='contribute')
+        context.user.set(self.app.devices.sign_in().user)
         item = await lst.items.create('Sleep')
         self.assertIn(item.id, lst.items)
 
     @gen_test
     async def test_create_view_mode_as_user(self):
-        lst = self.make_list(mode='view')
-        self.app.login()
-        with self.assertRaises(micro.PermissionError):
+        lst = await self.make_list(mode='view')
+        context.user.set(self.app.devices.sign_in().user)
+        with self.assertRaises(error.PermissionError):
             await lst.items.create('Sleep')
 
     @gen_test
     async def test_create_view_mode_as_list_owner(self):
-        lst = self.make_list(mode='view')
+        lst = await self.make_list(mode='view')
         item = await lst.items.create('Sleep')
         self.assertIn(item.id, lst.items)
-=======
-    @gen_test
-    async def test_create(self) -> None:
-        lst = self.app.lists.create()
-        item = await lst.items.create('Sleep', value=42)
-        self.assertEqual(item.value, 42)
-        self.assertEqual(self.app.items[item.id], item)
-        self.assertEqual(lst.items[:], [item])
->>>>>>> b469244f
 
 class ItemTest(ListlingTestCase):
     def setUp(self) -> None:
@@ -191,16 +183,16 @@
     async def make_list(self, use_case='simple', *, mode=None):
         lst = self.app.lists.create(use_case)
         if mode:
-            lst.edit(mode=mode)
+            await lst.edit(mode=mode)
         return lst
 
     async def make_items(self, *, mode=None):
         lst = self.app.lists.create('todo')
-        self.app.login()
+        token = context.user.set(self.app.devices.sign_in().user)
         item = await lst.items.create('Sleep')
-        self.app.user = self.user
+        context.user.reset(token)
         if mode:
-            lst.edit(mode=mode)
+            await lst.edit(mode=mode)
         return item
 
     @gen_test
@@ -233,13 +225,8 @@
 
     @gen_test
     async def test_check_as_user(self):
-<<<<<<< HEAD
         item = await self.make_items()
-        self.app.login()
-=======
-        item = await self.make_item(use_case='todo')
-        context.user.set(self.app.devices.sign_in().user)
->>>>>>> b469244f
+        context.user.set(self.app.devices.sign_in().user)
         item.check()
         self.assertTrue(item.checked)
 
@@ -259,8 +246,8 @@
     @gen_test
     async def test_check_contribute_mode_as_user(self):
         item = await self.make_items(mode='contribute')
-        self.app.login()
-        with self.assertRaises(micro.PermissionError):
+        context.user.set(self.app.devices.sign_in().user)
+        with self.assertRaises(error.PermissionError):
             item.check()
 
     @gen_test
@@ -278,22 +265,16 @@
 
     @gen_test
     async def test_check_view_mode_as_user(self):
-<<<<<<< HEAD
         item = await self.make_items(mode='view')
-        self.app.login()
-        with self.assertRaises(micro.PermissionError):
-=======
-        item = await self.make_item(use_case='todo', mode='view')
-        context.user.set(self.app.devices.sign_in().user)
-        with self.assertRaises(error.PermissionError):
->>>>>>> b469244f
+        context.user.set(self.app.devices.sign_in().user)
+        with self.assertRaises(error.PermissionError):
             item.check()
 
     @gen_test
     async def test_check_view_mode_as_item_owner(self):
         item = await self.make_items(mode='view')
-        self.app.user = item.authors[0]
-        with self.assertRaises(micro.PermissionError):
+        context.user.set(item.authors[0])
+        with self.assertRaises(error.PermissionError):
             item.check()
 
     @gen_test
