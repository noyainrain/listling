--- conflicted
+++ resolved
@@ -314,8 +314,7 @@
 class List(Object, Editable):
     """See :ref:`List`."""
 
-<<<<<<< HEAD
-    _PERMISSIONS = {
+    _PERMISSIONS: Dict[str, Dict[str, Set[str]]] = {
         'collaborate': {
             'item-owner': {                                    'item-modify'},
             'user':       {'list-modify', 'list-items-create', 'item-modify'}
@@ -328,11 +327,6 @@
             'item-owner': set(),
             'user':       set()
         }
-=======
-    _PERMISSIONS: Dict[str, Dict[str, Set[str]]] = {
-        'collaborate': {'user': {'list-modify', 'item-modify'}},
-        'view':        {'user': set()}
->>>>>>> b469244f
     }
 
     class Items(Collection, Orderable):
@@ -348,22 +342,18 @@
                          value: float = None, location: Location = None) -> Item:
             """See :http:post:`/api/lists/(id)/items`."""
             # pylint: disable=protected-access; List is a friend
-<<<<<<< HEAD
-            self.host[0]._check_permission(self.app.user, 'list-items-create')
-=======
-            self.lst._check_permission(self.app.user, 'list-modify')
-            assert self.app.user
->>>>>>> b469244f
+            user = context.user.get()
+            self.lst._check_permission(user, 'list-items-create')
+            assert user
             attrs = await WithContent.process_attrs({'text': text, 'resource': resource},
                                                     app=self.app)
             if str_or_none(title) is None:
                 raise error.ValueError('title_empty')
 
             item = Item(
-                id='Item:{}'.format(randstr()), app=self.app, authors=[self.app.user.id],
-                trashed=False, text=attrs['text'], resource=attrs['resource'], list_id=self.lst.id,
-                title=title, value=value, location=location.json() if location else None,
-                checked=False)
+                id='Item:{}'.format(randstr()), app=self.app, authors=[user.id], trashed=False,
+                text=attrs['text'], resource=attrs['resource'], list_id=self.lst.id, title=title,
+                value=value, location=location.json() if location else None, checked=False)
             f = script(self.app.r.r, """
                 local item_data = ARGV[1]
                 local item = cjson.decode(item_data)
@@ -424,21 +414,12 @@
     def do_edit(self, **attrs: Any) -> None:
         self._check_permission(self.app.user, 'list-modify')
         if 'title' in attrs and str_or_none(attrs['title']) is None:
-<<<<<<< HEAD
-            raise micro.ValueError('title_empty')
-        if ('features' in attrs and
-                not set(attrs['features']) <= {'check', 'assign', 'vote', 'location', 'play'}):
-            raise micro.ValueError('feature_unknown')
-        if 'mode' in attrs and attrs['mode'] not in {'collaborate', 'contribute', 'view'}:
-            raise micro.ValueError('Unknown mode')
-=======
             raise error.ValueError('title_empty')
         features = {'check', 'assign', 'vote', 'value', 'location', 'play'}
         if 'features' in attrs and not set(attrs['features']) <= features:
             raise error.ValueError('feature_unknown')
-        if 'mode' in attrs and attrs['mode'] not in {'collaborate', 'view'}:
+        if 'mode' in attrs and attrs['mode'] not in {'collaborate', 'contribute', 'view'}:
             raise error.ValueError('Unknown mode')
->>>>>>> b469244f
 
         if 'title' in attrs:
             self.title = attrs['title']
@@ -601,18 +582,18 @@
         """)
         f([self.id])
 
-    def check(self):
+    def check(self) -> None:
         """See :http:post:`/api/items/(id)/check`."""
         _check_feature(self.app.user, 'check', self)
-        self._check_permission(self.app.user, 'item-modify')
+        self._check_permission(context.user.get(), 'item-modify')
         self.checked = True
         self.app.r.oset(self.id, self)
         self.list.activity.publish(Event.create('item-check', self, app=self.app))
 
-    def uncheck(self):
+    def uncheck(self) -> None:
         """See :http:post:`/api/items/(id)/uncheck`."""
         _check_feature(self.app.user, 'check', self)
-        self._check_permission(self.app.user, 'item-modify')
+        self._check_permission(context.user.get(), 'item-modify')
         self.checked = False
         self.app.r.oset(self.id, self)
         self.list.activity.publish(Event.create('item-uncheck', self, app=self.app))
@@ -668,12 +649,8 @@
         if not (
             user and (
                 op in permissions['user'] or
-<<<<<<< HEAD
                 user == self.authors[0] and op in permissions['item-owner'] or
-                user == lst.authors[0] or
-=======
                 user in lst.owners or
->>>>>>> b469244f
                 user in self.app.settings.staff)):
             raise error.PermissionError()
 
